--- conflicted
+++ resolved
@@ -131,7 +131,6 @@
     }
     
     /**
-<<<<<<< HEAD
      * Jetty Native approach.
      * <p>
      * Note: this will add the Upgrade filter to the existing list, with no regard for order.  It will just be tacked onto the end of the list.
@@ -139,12 +138,6 @@
      * @param context the servlet context handler
      * @return the created websocket server container
      * @throws ServletException if unable to create the websocket server container
-=======
-     * Embedded Jetty approach for non-bytecode scanning.
-     * @param context the {@link ServletContextHandler} to use
-     * @return a configured {@link ServerContainer} instance
-     * @throws ServletException if the {@link WebSocketUpgradeFilter} cannot be configured
->>>>>>> b6d07f72
      */
     public static ServerContainer configureContext(ServletContextHandler context) throws ServletException
     {
