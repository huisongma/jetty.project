//
//  ========================================================================
//  Copyright (c) 1995-2014 Mort Bay Consulting Pty. Ltd.
//  ------------------------------------------------------------------------
//  All rights reserved. This program and the accompanying materials
//  are made available under the terms of the Eclipse Public License v1.0
//  and Apache License v2.0 which accompanies this distribution.
//
//      The Eclipse Public License is available at
//      http://www.eclipse.org/legal/epl-v10.html
//
//      The Apache License v2.0 is available at
//      http://www.opensource.org/licenses/apache2.0.php
//
//  You may elect to redistribute this code under either of these licenses.
//  ========================================================================
//

package org.eclipse.jetty.spdy.server.proxy;

import java.io.ByteArrayOutputStream;
import java.net.InetSocketAddress;
import java.nio.charset.StandardCharsets;
import java.util.Arrays;
import java.util.Collection;
import java.util.concurrent.CountDownLatch;
import java.util.concurrent.TimeUnit;

import org.eclipse.jetty.server.Server;
import org.eclipse.jetty.server.ServerConnector;
import org.eclipse.jetty.spdy.api.BytesDataInfo;
import org.eclipse.jetty.spdy.api.DataInfo;
import org.eclipse.jetty.spdy.api.GoAwayInfo;
import org.eclipse.jetty.spdy.api.PingInfo;
import org.eclipse.jetty.spdy.api.PingResultInfo;
import org.eclipse.jetty.spdy.api.PushInfo;
import org.eclipse.jetty.spdy.api.ReplyInfo;
import org.eclipse.jetty.spdy.api.RstInfo;
import org.eclipse.jetty.spdy.api.SPDY;
import org.eclipse.jetty.spdy.api.Session;
import org.eclipse.jetty.spdy.api.SessionFrameListener;
import org.eclipse.jetty.spdy.api.Stream;
import org.eclipse.jetty.spdy.api.StreamFrameListener;
import org.eclipse.jetty.spdy.api.StreamStatus;
import org.eclipse.jetty.spdy.api.SynInfo;
import org.eclipse.jetty.spdy.api.server.ServerSessionFrameListener;
import org.eclipse.jetty.spdy.client.SPDYClient;
import org.eclipse.jetty.spdy.http.HTTPSPDYHeader;
import org.eclipse.jetty.spdy.server.SPDYServerConnectionFactory;
import org.eclipse.jetty.spdy.server.SPDYServerConnector;
import org.eclipse.jetty.spdy.server.http.SPDYTestUtils;
import org.eclipse.jetty.toolchain.test.TestTracker;
import org.eclipse.jetty.util.Callback;
import org.eclipse.jetty.util.Fields;
import org.eclipse.jetty.util.Promise;
import org.eclipse.jetty.util.ssl.SslContextFactory;
import org.junit.After;
import org.junit.Assert;
import org.junit.Before;
import org.junit.Rule;
import org.junit.Test;
import org.junit.runner.RunWith;
import org.junit.runners.Parameterized;

import static org.hamcrest.core.Is.is;
import static org.junit.Assert.assertThat;

@RunWith(value = Parameterized.class)
public abstract class ProxySPDYToSPDYTest
{
<<<<<<< HEAD
    @Rule
    public final TestTracker tracker = new TestTracker();
    private final short version;

=======
>>>>>>> b994db69
    @Parameterized.Parameters
    public static Collection<Short[]> parameters()
    {
        return Arrays.asList(new Short[]{SPDY.V2}, new Short[]{SPDY.V3});
    }

    @Rule
    public final TestTracker tracker = new TestTracker();
    private final short version;
    private SPDYClient.Factory factory;
    private Server server;
    private Server proxy;
    private ServerConnector proxyConnector;
    private SslContextFactory sslContextFactory = SPDYTestUtils.newSslContextFactory();

    public ProxySPDYToSPDYTest(short version)
    {
        this.version = version;
    }

    protected InetSocketAddress startServer(ServerSessionFrameListener listener) throws Exception
    {
        server = new Server();
        SPDYServerConnector serverConnector = new SPDYServerConnector(server, sslContextFactory, listener);
        serverConnector.addConnectionFactory(new SPDYServerConnectionFactory(version, listener));
        serverConnector.setPort(0);
        server.addConnector(serverConnector);
        server.start();
        return new InetSocketAddress("localhost", serverConnector.getLocalPort());
    }

    protected InetSocketAddress startProxy(InetSocketAddress address) throws Exception
    {
        proxy = new Server();
        ProxyEngineSelector proxyEngineSelector = new ProxyEngineSelector();
        SPDYProxyEngine spdyProxyEngine = new SPDYProxyEngine(factory);
        proxyEngineSelector.putProxyEngine("spdy/" + version, spdyProxyEngine);
        proxyEngineSelector.putProxyServerInfo("localhost", new ProxyEngineSelector.ProxyServerInfo("spdy/" + version, address.getHostName(), address.getPort()));
        proxyConnector = new HTTPSPDYProxyServerConnector(proxy, sslContextFactory, proxyEngineSelector);
        proxyConnector.setPort(0);
        proxy.addConnector(proxyConnector);
        proxy.start();
        return new InetSocketAddress("localhost", proxyConnector.getLocalPort());
    }

    @Before
    public void init() throws Exception
    {
        factory = new SPDYClient.Factory(sslContextFactory);
        factory.start();
    }

    @After
    public void destroy() throws Exception
    {
        if (server != null)
        {
            server.stop();
            server.join();
        }
        if (proxy != null)
        {
            proxy.stop();
            proxy.join();
        }
        factory.stop();
    }

    @Test
    public void testSYNThenREPLY() throws Exception
    {
        final String header = "foo";
        InetSocketAddress proxyAddress = startProxy(startServer(new ServerSessionFrameListener.Adapter()
        {
            @Override
            public StreamFrameListener onSyn(Stream stream, SynInfo synInfo)
            {
                Fields requestHeaders = synInfo.getHeaders();
                Assert.assertNotNull(requestHeaders.get("via"));
                Assert.assertNotNull(requestHeaders.get(header));

                Fields responseHeaders = new Fields();
                responseHeaders.put(header, "baz");
                stream.reply(new ReplyInfo(responseHeaders, true), new Callback.Adapter());
                return null;
            }
        }));
        proxyConnector.addConnectionFactory(proxyConnector.getConnectionFactory("spdy/" + version));

        Session client = factory.newSPDYClient(version).connect(proxyAddress, null);

        final CountDownLatch replyLatch = new CountDownLatch(1);
        Fields headers = SPDYTestUtils.createHeaders("localhost", proxyAddress.getPort(), version, "GET", "/");
        headers.put(header, "bar");
        client.syn(new SynInfo(headers, true), new StreamFrameListener.Adapter()
        {
            @Override
            public void onReply(Stream stream, ReplyInfo replyInfo)
            {
                Fields headers = replyInfo.getHeaders();
                Assert.assertNotNull(headers.get(header));
                replyLatch.countDown();
            }
        });

        Assert.assertTrue(replyLatch.await(5, TimeUnit.SECONDS));

        client.goAway(new GoAwayInfo(5, TimeUnit.SECONDS));
    }
@Test
    public void testSYNThenRSTFromUpstreamServer() throws Exception
    {
        final String header = "foo";
        InetSocketAddress proxyAddress = startProxy(startServer(new ServerSessionFrameListener.Adapter()
        {
            @Override
            public StreamFrameListener onSyn(Stream stream, SynInfo synInfo)
            {
                Fields requestHeaders = synInfo.getHeaders();
                Assert.assertNotNull(requestHeaders.get("via"));
                Assert.assertNotNull(requestHeaders.get(header));
                stream.getSession().rst(new RstInfo(stream.getId(), StreamStatus.REFUSED_STREAM), new Callback.Adapter());
                return null;
            }
        }));
        proxyConnector.addConnectionFactory(proxyConnector.getConnectionFactory("spdy/" + version));

        final CountDownLatch resetLatch = new CountDownLatch(1);
        Session client = factory.newSPDYClient(version).connect(proxyAddress, new SessionFrameListener.Adapter()
        {
            @Override
            public void onRst(Session session, RstInfo rstInfo)
            {
                resetLatch.countDown();
            }
        });

        Fields headers = SPDYTestUtils.createHeaders("localhost", proxyAddress.getPort(), version, "GET", "/");
        headers.put(header, "bar");
        client.syn(new SynInfo(headers, true), new StreamFrameListener.Adapter());

        assertThat("reset is received by client", resetLatch.await(5, TimeUnit.SECONDS), is(true));
    }

    @Test
    public void testSYNThenREPLYAndDATA() throws Exception
    {
        final byte[] data = "0123456789ABCDEF".getBytes(StandardCharsets.UTF_8);
        final String header = "foo";
        InetSocketAddress proxyAddress = startProxy(startServer(new ServerSessionFrameListener.Adapter()
        {
            @Override
            public StreamFrameListener onSyn(Stream stream, SynInfo synInfo)
            {
                Fields requestHeaders = synInfo.getHeaders();
                Assert.assertNotNull(requestHeaders.get("via"));
                Assert.assertNotNull(requestHeaders.get(header));

                Fields responseHeaders = new Fields();
                responseHeaders.put(header, "baz");
                stream.reply(new ReplyInfo(responseHeaders, false), new Callback.Adapter());
                stream.data(new BytesDataInfo(data, true), new Callback.Adapter());
                return null;
            }
        }));
        proxyConnector.addConnectionFactory(proxyConnector.getConnectionFactory("spdy/" + version));

        Session client = factory.newSPDYClient(version).connect(proxyAddress, null);

        final CountDownLatch replyLatch = new CountDownLatch(1);
        final CountDownLatch dataLatch = new CountDownLatch(1);
        Fields headers = new Fields();
        headers.put(HTTPSPDYHeader.HOST.name(version), "localhost:" + proxyAddress.getPort());
        headers.put(header, "bar");
        client.syn(new SynInfo(headers, true), new StreamFrameListener.Adapter()
        {
            private final ByteArrayOutputStream result = new ByteArrayOutputStream();

            @Override
            public void onReply(Stream stream, ReplyInfo replyInfo)
            {
                Fields headers = replyInfo.getHeaders();
                Assert.assertNotNull(headers.get(header));
                replyLatch.countDown();
            }

            @Override
            public void onData(Stream stream, DataInfo dataInfo)
            {
                result.write(dataInfo.asBytes(true), 0, dataInfo.length());
                if (dataInfo.isClose())
                {
                    Assert.assertArrayEquals(data, result.toByteArray());
                    dataLatch.countDown();
                }
            }
        });

        Assert.assertTrue(replyLatch.await(5, TimeUnit.SECONDS));
        Assert.assertTrue(dataLatch.await(5, TimeUnit.SECONDS));

        client.goAway(new GoAwayInfo(5, TimeUnit.SECONDS));
    }

    @Test
    public void testSYNThenSPDYPushIsReceived() throws Exception
    {
        final byte[] data = "0123456789ABCDEF".getBytes(StandardCharsets.UTF_8);
        InetSocketAddress proxyAddress = startProxy(startServer(new ServerSessionFrameListener.Adapter()
        {
            @Override
            public StreamFrameListener onSyn(Stream stream, SynInfo synInfo)
            {
                Fields responseHeaders = new Fields();
                responseHeaders.put(HTTPSPDYHeader.VERSION.name(version), "HTTP/1.1");
                responseHeaders.put(HTTPSPDYHeader.STATUS.name(version), "200 OK");
                stream.reply(new ReplyInfo(responseHeaders, false), new Callback.Adapter());

                Fields pushHeaders = new Fields();
                pushHeaders.put(HTTPSPDYHeader.URI.name(version), "/push");
                stream.push(new PushInfo(5, TimeUnit.SECONDS, pushHeaders, false), new Promise.Adapter<Stream>()
                {
                    @Override
                    public void succeeded(Stream pushStream)
                    {
                        pushStream.data(new BytesDataInfo(data, true), new Callback.Adapter());
                    }
                });

                stream.data(new BytesDataInfo(data, true), new Callback.Adapter());

                return null;
            }
        }));
        proxyConnector.addConnectionFactory(proxyConnector.getConnectionFactory("spdy/" + version));

        final CountDownLatch pushSynLatch = new CountDownLatch(1);
        final CountDownLatch pushDataLatch = new CountDownLatch(1);
        Session client = factory.newSPDYClient(version).connect(proxyAddress, null);

        Fields headers = new Fields();
        headers.put(HTTPSPDYHeader.HOST.name(version), "localhost:" + proxyAddress.getPort());
        final CountDownLatch replyLatch = new CountDownLatch(1);
        final CountDownLatch dataLatch = new CountDownLatch(1);
        client.syn(new SynInfo(headers, true), new StreamFrameListener.Adapter()
        {
            @Override
            public StreamFrameListener onPush(Stream stream, PushInfo pushInfo)
            {
                pushSynLatch.countDown();
                return new StreamFrameListener.Adapter()
                {
                    @Override
                    public void onData(Stream stream, DataInfo dataInfo)
                    {
                        dataInfo.consume(dataInfo.length());
                        if (dataInfo.isClose())
                            pushDataLatch.countDown();
                    }
                };
            }

            @Override
            public void onReply(Stream stream, ReplyInfo replyInfo)
            {
                replyLatch.countDown();
            }

            @Override
            public void onData(Stream stream, DataInfo dataInfo)
            {
                dataInfo.consume(dataInfo.length());
                if (dataInfo.isClose())
                    dataLatch.countDown();
            }
        });

        Assert.assertTrue(replyLatch.await(5, TimeUnit.SECONDS));
        Assert.assertTrue(pushSynLatch.await(5, TimeUnit.SECONDS));
        Assert.assertTrue(pushDataLatch.await(5, TimeUnit.SECONDS));
        Assert.assertTrue(dataLatch.await(5, TimeUnit.SECONDS));

        client.goAway(new GoAwayInfo(5, TimeUnit.SECONDS));
    }

    @Test
    public void testSYNThenSPDYNestedPushIsReceived() throws Exception
    {
        final byte[] data = "0123456789ABCDEF".getBytes(StandardCharsets.UTF_8);
        InetSocketAddress proxyAddress = startProxy(startServer(new ServerSessionFrameListener.Adapter()
        {
            @Override
            public StreamFrameListener onSyn(Stream stream, SynInfo synInfo)
            {
                Fields responseHeaders = new Fields();
                responseHeaders.put(HTTPSPDYHeader.VERSION.name(version), "HTTP/1.1");
                responseHeaders.put(HTTPSPDYHeader.STATUS.name(version), "200 OK");
                stream.reply(new ReplyInfo(responseHeaders, false), new Callback.Adapter());

                final Fields pushHeaders = new Fields();
                pushHeaders.put(HTTPSPDYHeader.URI.name(version), "/push");
                stream.push(new PushInfo(5, TimeUnit.SECONDS, pushHeaders, false), new Promise.Adapter<Stream>()
                {
                    @Override
                    public void succeeded(Stream pushStream)
                    {
                        pushHeaders.put(HTTPSPDYHeader.URI.name(version), "/nestedpush");
                        pushStream.push(new PushInfo(5, TimeUnit.SECONDS, pushHeaders, false), new Adapter<Stream>()
                        {
                            @Override
                            public void succeeded(Stream pushStream)
                            {
                                pushHeaders.put(HTTPSPDYHeader.URI.name(version), "/anothernestedpush");
                                pushStream.push(new PushInfo(5, TimeUnit.SECONDS, pushHeaders, false), new Adapter<Stream>()
                                {
                                    @Override
                                    public void succeeded(Stream pushStream)
                                    {
                                        pushStream.data(new BytesDataInfo(data, true), new Callback.Adapter());
                                    }
                                });
                                pushStream.data(new BytesDataInfo(data, true), new Callback.Adapter());
                            }
                        });
                        pushStream.data(new BytesDataInfo(data, true), new Callback.Adapter());
                    }
                });

                stream.data(new BytesDataInfo(data, true), new Callback.Adapter());

                return null;
            }
        }));
        proxyConnector.addConnectionFactory(proxyConnector.getConnectionFactory("spdy/" + version));

        final CountDownLatch pushSynLatch = new CountDownLatch(3);
        final CountDownLatch pushDataLatch = new CountDownLatch(3);
        Session client = factory.newSPDYClient(version).connect(proxyAddress, null);

        Fields headers = new Fields();
        headers.put(HTTPSPDYHeader.HOST.name(version), "localhost:" + proxyAddress.getPort());
        final CountDownLatch replyLatch = new CountDownLatch(1);
        final CountDownLatch dataLatch = new CountDownLatch(1);
        client.syn(new SynInfo(headers, true), new StreamFrameListener.Adapter()
        {
            // onPush for 1st push stream
            @Override
            public StreamFrameListener onPush(Stream stream, PushInfo pushInfo)
            {
                pushSynLatch.countDown();
                return new StreamFrameListener.Adapter()
                {
                    // onPush for 2nd nested push stream
                    @Override
                    public StreamFrameListener onPush(Stream stream, PushInfo pushInfo)
                    {
                        pushSynLatch.countDown();
                        return new Adapter()
                        {
                            // onPush for 3rd nested push stream
                            @Override
                            public StreamFrameListener onPush(Stream stream, PushInfo pushInfo)
                            {
                                pushSynLatch.countDown();
                                return new Adapter()
                                {
                                    @Override
                                    public void onData(Stream stream, DataInfo dataInfo)
                                    {
                                        dataInfo.consume(dataInfo.length());
                                        if (dataInfo.isClose())
                                            pushDataLatch.countDown();
                                    }
                                };
                            }

                            @Override
                            public void onData(Stream stream, DataInfo dataInfo)
                            {
                                dataInfo.consume(dataInfo.length());
                                if (dataInfo.isClose())
                                    pushDataLatch.countDown();
                            }
                        };
                    }

                    @Override
                    public void onData(Stream stream, DataInfo dataInfo)
                    {
                        dataInfo.consume(dataInfo.length());
                        if (dataInfo.isClose())
                            pushDataLatch.countDown();
                    }
                };
            }

            @Override
            public void onReply(Stream stream, ReplyInfo replyInfo)
            {
                replyLatch.countDown();
            }

            @Override
            public void onData(Stream stream, DataInfo dataInfo)
            {
                dataInfo.consume(dataInfo.length());
                if (dataInfo.isClose())
                    dataLatch.countDown();
            }
        });

        Assert.assertTrue(replyLatch.await(5, TimeUnit.SECONDS));
        Assert.assertTrue(pushSynLatch.await(5, TimeUnit.SECONDS));
        Assert.assertTrue(pushDataLatch.await(5, TimeUnit.SECONDS));
        Assert.assertTrue(dataLatch.await(5, TimeUnit.SECONDS));

        client.goAway(new GoAwayInfo(5, TimeUnit.SECONDS));
    }

    @Test
    public void testPING() throws Exception
    {
        // PING is per hop, and it does not carry the information to which server to ping to
        // We just verify that it works

        InetSocketAddress proxyAddress = startProxy(startServer(new ServerSessionFrameListener.Adapter()));
        proxyConnector.addConnectionFactory(proxyConnector.getConnectionFactory("spdy/" + version));

        final CountDownLatch pingLatch = new CountDownLatch(1);
        Session client = factory.newSPDYClient(version).connect(proxyAddress, new SessionFrameListener.Adapter()
        {
            @Override
            public void onPing(Session session, PingResultInfo pingInfo)
            {
                pingLatch.countDown();
            }
        });

        client.ping(new PingInfo(5, TimeUnit.SECONDS));

        Assert.assertTrue(pingLatch.await(5, TimeUnit.SECONDS));

        client.goAway(new GoAwayInfo(5, TimeUnit.SECONDS));
    }

    @Test
    public void testSYNThenReset() throws Exception
    {
        InetSocketAddress proxyAddress = startProxy(startServer(new ServerSessionFrameListener.Adapter()
        {
            @Override
            public StreamFrameListener onSyn(Stream stream, SynInfo synInfo)
            {
                Assert.assertTrue(synInfo.isClose());
                Fields requestHeaders = synInfo.getHeaders();
                Assert.assertNotNull(requestHeaders.get("via"));

                stream.getSession().rst(new RstInfo(stream.getId(), StreamStatus.REFUSED_STREAM), new Callback.Adapter());

                return null;
            }
        }));
        proxyConnector.addConnectionFactory(proxyConnector.getConnectionFactory("spdy/" + version));

        final CountDownLatch resetLatch = new CountDownLatch(1);
        Session client = factory.newSPDYClient(version).connect(proxyAddress, new SessionFrameListener.Adapter()
        {
            @Override
            public void onRst(Session session, RstInfo rstInfo)
            {
                resetLatch.countDown();
            }
        });

        Fields headers = new Fields();
        headers.put(HTTPSPDYHeader.HOST.name(version), "localhost:" + proxyAddress.getPort());
        client.syn(new SynInfo(headers, true), null);

        Assert.assertTrue(resetLatch.await(5, TimeUnit.SECONDS));

        client.goAway(new GoAwayInfo(5, TimeUnit.SECONDS));
    }
}<|MERGE_RESOLUTION|>--- conflicted
+++ resolved
@@ -68,13 +68,6 @@
 @RunWith(value = Parameterized.class)
 public abstract class ProxySPDYToSPDYTest
 {
-<<<<<<< HEAD
-    @Rule
-    public final TestTracker tracker = new TestTracker();
-    private final short version;
-
-=======
->>>>>>> b994db69
     @Parameterized.Parameters
     public static Collection<Short[]> parameters()
     {
