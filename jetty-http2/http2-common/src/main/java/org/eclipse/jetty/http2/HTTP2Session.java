--- conflicted
+++ resolved
@@ -444,36 +444,11 @@
 
         if (closed.compareAndSet(CloseState.NOT_CLOSED, CloseState.REMOTELY_CLOSED))
         {
-<<<<<<< HEAD
             // We received a GO_AWAY, so try to write
             // what's in the queue and then disconnect.
             closeFrame = frame;
-            notifyClose(this, frame, new DisconnectCallback());
+            onClose(frame, new DisconnectCallback());
             return;
-=======
-            CloseState current = closed.get();
-            switch (current)
-            {
-                case NOT_CLOSED:
-                {
-                    if (closed.compareAndSet(current, CloseState.REMOTELY_CLOSED))
-                    {
-                        // We received a GO_AWAY, so try to write
-                        // what's in the queue and then disconnect.
-                        closeFrame = frame;
-                        onClose(frame, new DisconnectCallback());
-                        return;
-                    }
-                    break;
-                }
-                default:
-                {
-                    if (LOG.isDebugEnabled())
-                        LOG.debug("Ignored {}, already closed", frame);
-                    return;
-                }
-            }
->>>>>>> 56bda1b3
         }
 
         if (LOG.isDebugEnabled())
@@ -560,11 +535,8 @@
 
     protected void onConnectionFailure(int error, String reason, Callback callback)
     {
-<<<<<<< HEAD
-        notifyFailure(this, new IOException(String.format("%d/%s", error, reason)), new FailureCallback(error, reason, callback));
-=======
         Throwable failure = toFailure("Session failure", error, reason);
-        onFailure(error, reason, failure, new CloseCallback(error, reason, callback));
+        onFailure(error, reason, failure, new FailureCallback(error, reason, callback));
     }
 
     protected void abort(Throwable failure)
@@ -602,38 +574,12 @@
     private Throwable toFailure(String message, int error, String reason)
     {
         return new IOException(String.format("%s %s/%s", message, ErrorCode.toString(error, null), reason));
->>>>>>> 56bda1b3
     }
 
     @Override
     public void newStream(HeadersFrame frame, Promise<Stream> promise, Stream.Listener listener)
     {
         streamCreator.newStream(frame, promise, listener);
-/*
-        try
-        {
-            // Synchronization is necessary to atomically create
-            // the stream id and enqueue the frame to be sent.
-            IStream stream;
-            boolean queued;
-            synchronized (this)
-            {
-                HeadersFrame[] frameOut = new HeadersFrame[1];
-                stream = newLocalStream(frame, frameOut);
-                stream.setListener(listener);
-                ControlEntry entry = new ControlEntry(frameOut[0], stream, new StreamPromiseCallback(promise, stream));
-                queued = flusher.append(entry);
-            }
-            stream.process(new PrefaceFrame(), Callback.NOOP);
-            // Iterate outside the synchronized block.
-            if (queued)
-                flusher.iterate();
-        }
-        catch (Throwable x)
-        {
-            promise.failed(x);
-        }
-*/
     }
 
     /**
@@ -1697,7 +1643,7 @@
         public void failed(Throwable x)
         {
             if (LOG.isDebugEnabled())
-                LOG.debug("CloseCallback failed", x);
+                LOG.debug("FailureCallback failed", x);
             complete();
         }
 
