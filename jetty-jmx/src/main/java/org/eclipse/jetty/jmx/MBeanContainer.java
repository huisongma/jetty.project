--- conflicted
+++ resolved
@@ -42,18 +42,10 @@
 public class MBeanContainer implements Container.InheritedListener, Dumpable
 {
     private final static Logger LOG = Log.getLogger(MBeanContainer.class.getName());
-<<<<<<< HEAD
+    private final static HashMap<String, Integer> _unique = new HashMap<String, Integer>();
 
     private final MBeanServer _mbeanServer;
     private final WeakHashMap<Object, ObjectName> _beans = new WeakHashMap<Object, ObjectName>();
-    private final HashMap<String, Integer> _unique = new HashMap<String, Integer>();
-=======
-    private final static HashMap<String, Integer> _unique = new HashMap<String, Integer>();
-    
-    private final MBeanServer _server;
-    private final WeakHashMap<Object, ObjectName> _beans = new WeakHashMap<Object, ObjectName>();
-    private final WeakHashMap<ObjectName,List<Container.Relationship>> _relations = new WeakHashMap<ObjectName,List<Container.Relationship>>();
->>>>>>> da2bbdea
     private String _domain = null;
 
     /**
