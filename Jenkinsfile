--- conflicted
+++ resolved
@@ -1,12 +1,7 @@
 #!groovy
 
-<<<<<<< HEAD
 def mainJdk = "jdk11"
 def jdks = [mainJdk]
-=======
-def mainJdk = "jdk8"
-def jdks = [mainJdk, "jdk9", "jdk10", "jdk11"]
->>>>>>> e6716a05
 def oss = ["linux"]
 def builds = [:]
 for (def os in oss) {
@@ -41,10 +36,6 @@
             sh "mvn -V -B install -Dmaven.test.failure.ignore=true -T5 -e -Djetty.testtracker.log=true -Pmongodb -Dunix.socket.tmp=" + env.JENKINS_HOME
             // Javadoc only
             sh "mvn -V -B javadoc:javadoc -T6 -e -Dmaven.test.failure.ignore=false"
-<<<<<<< HEAD
-
-=======
->>>>>>> e6716a05
           }
         }
 
@@ -80,18 +71,13 @@
           step([$class: 'MavenInvokerRecorder', reportsFilenamePattern: "**/target/invoker-reports/BUILD*.xml",
                 invokerBuildDir: "**/target/its"])
         }
-<<<<<<< HEAD
-
-        // Report on Maven and Javadoc warnings
-        step([$class        : 'WarningsPublisher',
-              consoleParsers: consoleParsers])
-=======
 
         // Report on Maven and Javadoc warnings
         step([$class        : 'WarningsPublisher',
               consoleParsers: consoleParsers])
       }
 
+      /* Deprecated in Jetty build, will be removed in future.
       stage ("Compact3 - ${jdk}") {
         withMaven(
             maven: mvnName,
@@ -102,8 +88,8 @@
             mavenLocalRepo: localRepo) {
           sh "mvn -f aggregates/jetty-all-compact3 -V -B -Pcompact3 clean install -T6"
         }
->>>>>>> e6716a05
       }
+      */
     }
   }
 }
