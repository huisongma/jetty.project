--- conflicted
+++ resolved
@@ -23,14 +23,9 @@
 import java.util.ServiceLoader;
 import java.util.stream.Collectors;
 
-<<<<<<< HEAD
 import org.eclipse.jetty.util.TypeUtil;
-import org.eclipse.jetty.util.log.Log;
-import org.eclipse.jetty.util.log.Logger;
-=======
 import org.slf4j.Logger;
 import org.slf4j.LoggerFactory;
->>>>>>> def7993e
 
 /**
  * Pre encoded HttpField.
@@ -48,28 +43,10 @@
 
     static
     {
-<<<<<<< HEAD
         List<HttpFieldPreEncoder> encoders = TypeUtil.serviceStream(ServiceLoader.load(HttpFieldPreEncoder.class))
             .filter(encoder -> index(encoder.getHttpVersion()) >= 0)
             .collect(Collectors.toList());
 
-=======
-        List<HttpFieldPreEncoder> encoders = new ArrayList<>();
-        Iterator<HttpFieldPreEncoder> iter = ServiceLoader.load(HttpFieldPreEncoder.class).iterator();
-        while (iter.hasNext())
-        {
-            try
-            {
-                HttpFieldPreEncoder encoder = iter.next();
-                if (index(encoder.getHttpVersion()) >= 0)
-                    encoders.add(encoder);
-            }
-            catch (Error | RuntimeException e)
-            {
-                LOG.debug("Unable to add HttpFieldPreEncoder", e);
-            }
-        }
->>>>>>> def7993e
         LOG.debug("HttpField encoders loaded: {}", encoders);
         int size = encoders.size();
 
