--- conflicted
+++ resolved
@@ -77,31 +77,12 @@
         {
             TypeUtil.serviceStream(ServiceLoader.load(Configuration.class)).forEach(configuration ->
             {
-<<<<<<< HEAD
                 if (!configuration.isAvailable())
                 {
                     if (LOG.isDebugEnabled())
                         LOG.debug("Configuration unavailable: " + configuration);
                     __unavailable.add(configuration);
                     return;
-=======
-                Configuration configuration = i.next();
-                try
-                {
-                    if (!configuration.isAvailable())
-                    {
-                        if (LOG.isDebugEnabled())
-                            LOG.debug("Configuration unavailable: " + configuration);
-                        __unavailable.add(configuration);
-                        continue;
-                    }
-                    __known.add(configuration);
-                    __knownByClassName.add(configuration.getClass().getName());
-                }
-                catch (Throwable e)
-                {
-                    LOG.warn("Unable to get known {}", configuration, e);
->>>>>>> def7993e
                 }
                 __known.add(configuration);
                 __knownByClassName.add(configuration.getClass().getName());
