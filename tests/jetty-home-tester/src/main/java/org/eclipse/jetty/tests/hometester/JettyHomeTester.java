//
// ========================================================================
// Copyright (c) 1995-2022 Mort Bay Consulting Pty Ltd and others.
//
// This program and the accompanying materials are made available under the
// terms of the Eclipse Public License v. 2.0 which is available at
// https://www.eclipse.org/legal/epl-2.0, or the Apache License, Version 2.0
// which is available at https://www.apache.org/licenses/LICENSE-2.0.
//
// SPDX-License-Identifier: EPL-2.0 OR Apache-2.0
// ========================================================================
//

package org.eclipse.jetty.tests.hometester;

import java.io.BufferedReader;
import java.io.Closeable;
import java.io.File;
import java.io.FileNotFoundException;
import java.io.IOException;
import java.io.InputStream;
import java.io.InputStreamReader;
import java.io.RandomAccessFile;
import java.net.InetSocketAddress;
import java.net.ServerSocket;
import java.net.URI;
import java.nio.file.FileSystem;
import java.nio.file.FileSystems;
import java.nio.file.Files;
import java.nio.file.Path;
import java.nio.file.Paths;
import java.util.ArrayList;
import java.util.Arrays;
import java.util.Collections;
import java.util.HashMap;
import java.util.List;
import java.util.Map;
import java.util.Queue;
import java.util.concurrent.ConcurrentLinkedQueue;
import java.util.concurrent.TimeUnit;
import java.util.stream.Collectors;
import java.util.stream.Stream;

import org.apache.maven.repository.internal.MavenRepositorySystemUtils;
<<<<<<< HEAD
=======
import org.awaitility.core.ConditionTimeoutException;
import org.codehaus.plexus.util.IOUtil;
>>>>>>> 62746d9d
import org.codehaus.plexus.util.StringUtils;
import org.eclipse.aether.AbstractRepositoryListener;
import org.eclipse.aether.DefaultRepositorySystemSession;
import org.eclipse.aether.RepositoryEvent;
import org.eclipse.aether.RepositorySystem;
import org.eclipse.aether.RepositorySystemSession;
import org.eclipse.aether.artifact.Artifact;
import org.eclipse.aether.artifact.DefaultArtifact;
import org.eclipse.aether.connector.basic.BasicRepositoryConnectorFactory;
import org.eclipse.aether.impl.DefaultServiceLocator;
import org.eclipse.aether.repository.LocalRepository;
import org.eclipse.aether.repository.RemoteRepository;
import org.eclipse.aether.resolution.ArtifactRequest;
import org.eclipse.aether.resolution.ArtifactResolutionException;
import org.eclipse.aether.resolution.ArtifactResult;
import org.eclipse.aether.spi.connector.RepositoryConnectorFactory;
import org.eclipse.aether.spi.connector.transport.TransporterFactory;
import org.eclipse.aether.transfer.AbstractTransferListener;
import org.eclipse.aether.transport.file.FileTransporterFactory;
import org.eclipse.aether.transport.http.HttpTransporterFactory;
import org.eclipse.jetty.toolchain.test.FS;
import org.eclipse.jetty.toolchain.test.IO;
import org.eclipse.jetty.toolchain.test.MavenTestingUtils;
import org.slf4j.Logger;
import org.slf4j.LoggerFactory;

import static org.awaitility.Awaitility.await;

/**
 * <p>Helper class to test the Jetty Distribution</p>.
 * <p>API can change without any further notice.</p>
 * <p>Usage:</p>
 * <pre>{@code
 * // Create the distribution.
 * String jettyVersion = "9.4.14.v20181114";
 * DistributionTester distribution = DistributionTester.Builder.newInstance()
 *         .jettyVersion(jettyVersion)
 *         .jettyBase(Paths.get("demo-base"))
 *         .build();
 *
 * // The first run initializes the Jetty Base.
 * try (DistributionTester.Run run1 = distribution.start("--create-start-ini", "--add-modules=http2c,jsp,deploy"))
 * {
 *     assertTrue(run1.awaitFor(5, TimeUnit.SECONDS));
 *     assertEquals(0, run1.getExitValue());
 *
 *     // Install a web application.
 *     File war = distribution.resolveArtifact("org.eclipse.jetty.demos:demo-simple-webapp:war:" + jettyVersion);
 *     distribution.installWarFile(war, "test");
 *
 *     // The second run starts the distribution.
 *     int port = 9090;
 *     try (DistributionTester.Run run = distribution.start("jetty.http.port=" + port))
 *     {
 *         // Wait for Jetty to be fully started.
 *         assertTrue(run1.awaitConsoleLogsFor("Started @", 20, TimeUnit.SECONDS));
 *
 *         // Make an HTTP request to the web application.
 *         HttpClient client = new HttpClient();
 *         client.start();
 *         ContentResponse response = client.GET("http://localhost:" + port + "/test/index.html");
 *         assertEquals(HttpStatus.OK_200, response.getStatus());
 *     }
 * }
 * }</pre>
 */
public class JettyHomeTester
{
    private static final Logger LOGGER = LoggerFactory.getLogger(JettyHomeTester.class);

    private final Config config;

    private JettyHomeTester(Config config)
    {
        this.config = config;
    }

    /**
     * Starts the distribution with the given arguments
     *
     * @param args arguments to use to start the distribution
     */
    public JettyHomeTester.Run start(String... args) throws Exception
    {
        return start(Arrays.asList(args));
    }

    public Path getJettyBase()
    {
        return config.getJettyBase();
    }

    public Path getJettyHome()
    {
        return config.getJettyHome();
    }

    /**
     * Start the distribution with the arguments
     *
     * @param args arguments to use to start the distribution
     */
    public JettyHomeTester.Run start(List<String> args) throws Exception
    {
        File jettyBaseDir = getJettyBase().toFile();
        Path workDir = Files.createDirectories(jettyBaseDir.toPath().resolve("work"));

        List<String> commands = new ArrayList<>();
        commands.add(getJavaExecutable());
        commands.addAll(config.getJVMArgs());
        commands.add("-Djava.io.tmpdir=" + workDir.toAbsolutePath());
        int debugPort = Integer.getInteger("distribution.debug.port", 0);
        if (debugPort > 0)
        {
            commands.add("-Xdebug");
            commands.add("-Xrunjdwp:transport=dt_socket,server=y,suspend=y,address=" + debugPort);
        }
        commands.add("-jar");
        commands.add(config.jettyHome.toAbsolutePath() + "/start.jar");

        args = new ArrayList<>(args);

        String mavenLocalRepository = config.getMavenLocalRepository();
        if (StringUtils.isNotBlank(mavenLocalRepository))
            mavenLocalRepository = System.getProperty("mavenRepoPath");
        if (StringUtils.isNotBlank(mavenLocalRepository))
            args.add("maven.local.repo=" + mavenLocalRepository);

        // if this JVM has `maven.repo.uri` defined, make sure to propagate it to child
        String remoteRepoUri = System.getProperty("maven.repo.uri");
        if (remoteRepoUri != null)
        {
            args.add("maven.repo.uri=" + remoteRepoUri);
        }

        commands.addAll(args);

        LOGGER.info("Executing: {}", commands);
        LOGGER.info("Working Dir: {}", jettyBaseDir.getAbsolutePath());

        ProcessBuilder pbCmd = new ProcessBuilder(commands);
        pbCmd.directory(jettyBaseDir);
        pbCmd.environment().putAll(config.env);
        Process process = pbCmd.start();

        return new Run(config, process);
    }

    /**
     * @return a free port chosen by the OS that can be used to listen to
     * @throws IOException if a free port is not available
     */
    public int freePort() throws IOException
    {
        try (ServerSocket server = new ServerSocket())
        {
            server.setReuseAddress(true);
            server.bind(new InetSocketAddress("localhost", 0));
            return server.getLocalPort();
        }
    }

    /**
     * Installs content from {@code src/test/resources/<testResourcePath>} into {@code ${jetty.base}/<baseResourcePath>}
     *
     * @param testResourcePath the location of the source file in {@code src/test/resources}
     * @param baseResourcePath the location of the destination file in {@code ${jetty.base}}
     * @throws IOException if unable to copy file
     */
    public void installBaseResource(String testResourcePath, String baseResourcePath) throws IOException
    {
        Path srcFile = MavenTestingUtils.getTestResourcePath(testResourcePath);
        Path destFile = config.jettyBase.resolve(baseResourcePath);

        Files.copy(srcFile, destFile);
    }

    /**
     * Installs in {@code ${jetty.base}/webapps} the given war file under the given context path.
     *
     * @param warFile the war file to install
     * @param context the context path
     * @return the path to the installed webapp exploded directory
     * @throws IOException if the installation fails
     */
    public Path installWarFile(File warFile, String context) throws IOException
    {
        //webapps
        Path webapps = config.jettyBase.resolve("webapps").resolve(context);
        if (!Files.exists(webapps))
            Files.createDirectories(webapps);
        unzip(warFile.toPath(), webapps);
        return webapps;
    }

    /**
     * Resolves an artifact given its Maven coordinates.
     *
     * @param coordinates &lt;groupId>:&lt;artifactId>[:&lt;extension>[:&lt;classifier>]]:&lt;version>
     * @return the artifact
     * @see #installWarFile(File, String)
     */
    public File resolveArtifact(String coordinates) throws ArtifactResolutionException
    {
        RepositorySystem repositorySystem = newRepositorySystem();

        Artifact artifact = new DefaultArtifact(coordinates);

        RepositorySystemSession session = newRepositorySystemSession(repositorySystem);

        ArtifactRequest artifactRequest = new ArtifactRequest();
        artifactRequest.setArtifact(artifact);
        artifactRequest.setRepositories(newRepositories());
        ArtifactResult artifactResult = repositorySystem.resolveArtifact(session, artifactRequest);

        artifact = artifactResult.getArtifact();
        return artifact.getFile();
    }

    private void init() throws Exception
    {
        if (config.jettyHome == null)
            config.jettyHome = resolveHomeArtifact(config.getJettyVersion());

        if (config.jettyBase == null)
        {
            Path bases = MavenTestingUtils.getTargetTestingPath("bases");
            FS.ensureDirExists(bases);
            config.jettyBase = Files.createTempDirectory(bases, "jetty_base_");
        }
        else
        {
            if (!config.jettyBase.isAbsolute())
            {
                throw new IllegalStateException("Jetty Base is not an absolute path: " + config.jettyBase);
            }
        }
    }

    private String getJavaExecutable()
    {
        String[] javaExecutables = new String[]{"java", "java.exe"};
        Path javaBinDir = Paths.get(System.getProperty("java.home")).resolve("bin");
        for (String javaExecutable : javaExecutables)
        {
            Path javaFile = javaBinDir.resolve(javaExecutable);
            if (Files.exists(javaFile) && Files.isRegularFile(javaFile))
                return javaFile.toAbsolutePath().toString();
        }
        return "java";
    }

    public static void unzip(Path archive, Path outputDir) throws IOException
    {
        if (!Files.exists(outputDir))
            throw new FileNotFoundException("Directory does not exist: " + outputDir);

        if (!Files.isDirectory(outputDir))
            throw new FileNotFoundException("Not a directory: " + outputDir);

        Map<String, String> env = new HashMap<>();
        env.put("releaseVersion", null); // no MultiRelease Jar file behaviors

        URI outputDirURI = outputDir.toUri();
        URI archiveURI = URI.create("jar:" + archive.toUri().toASCIIString());

        try (FileSystem fs = FileSystems.newFileSystem(archiveURI, env))
        {
            Path root = fs.getPath("/");
            int archiveURISubIndex = root.toUri().toASCIIString().indexOf("!/") + 2;
            try (Stream<Path> entriesStream = Files.walk(root))
            {
                // ensure proper unpack order (eg: directories before files)
                List<Path> sorted = entriesStream
                    .sorted()
                    .collect(Collectors.toList());

                for (Path path : sorted)
                {
                    URI entryURI = path.toUri();
                    String subURI = entryURI.toASCIIString().substring(archiveURISubIndex);
                    URI outputPathURI = outputDirURI.resolve(subURI);
                    Path outputPath = Path.of(outputPathURI);
                    if (Files.isDirectory(path))
                    {
                        if (!Files.exists(outputPath))
                            Files.createDirectory(outputPath);
                    }
                    else
                    {
                        Files.copy(path, outputPath);
                    }
                }
            }
        }
    }

    private Path resolveHomeArtifact(String version) throws Exception
    {
        Path artifactFile = resolveArtifact("org.eclipse.jetty:jetty-home:zip:" + version).toPath();

        // create tmp directory to unzip distribution
        Path homes = MavenTestingUtils.getTargetTestingPath("homes");
        FS.ensureDirExists(homes);
        Path tmp = Files.createTempDirectory(homes, "jetty_home_");

        unzip(artifactFile, tmp);

        return tmp.resolve("jetty-home-" + version);
    }

    private RepositorySystem newRepositorySystem()
    {
        DefaultServiceLocator locator = MavenRepositorySystemUtils.newServiceLocator();
        locator.addService(RepositoryConnectorFactory.class, BasicRepositoryConnectorFactory.class);
        locator.addService(TransporterFactory.class, FileTransporterFactory.class);
        locator.addService(TransporterFactory.class, HttpTransporterFactory.class);

        locator.setErrorHandler(new DefaultServiceLocator.ErrorHandler()
        {
            @Override
            public void serviceCreationFailed(Class<?> type, Class<?> impl, Throwable exception)
            {
                LOGGER.warn("Service creation failed for {} implementation {}: {}",
                    type, impl, exception.getMessage(), exception);
            }
        });

        return locator.getService(RepositorySystem.class);
    }

    private List<RemoteRepository> newRepositories()
    {
        List<RemoteRepository> remoteRepositories = new ArrayList<>(config.mavenRemoteRepositories.size() + 1);
        config.mavenRemoteRepositories.forEach((key, value) -> remoteRepositories.add(new RemoteRepository.Builder(key, "default", value).build()));
        remoteRepositories.add(newCentralRepository());
        return remoteRepositories;
    }

    private static RemoteRepository newCentralRepository()
    {
        return new RemoteRepository.Builder("central", "default", "https://repo.maven.apache.org/maven2/").build();
    }

    private DefaultRepositorySystemSession newRepositorySystemSession(RepositorySystem system)
    {
        DefaultRepositorySystemSession session = MavenRepositorySystemUtils.newSession();

        LocalRepository localRepo = new LocalRepository(config.mavenLocalRepository);
        session.setLocalRepositoryManager(system.newLocalRepositoryManager(session, localRepo));

        session.setTransferListener(new LogTransferListener());
        session.setRepositoryListener(new LogRepositoryListener());

        return session;
    }

    public static class Config
    {
        private final Map<String, String> mavenRemoteRepositories = new HashMap<>();
        private Path jettyBase;
        private Path jettyHome;
        private String jettyVersion;
        private String mavenLocalRepository = System.getProperty("mavenRepoPath", System.getProperty("user.home") + "/.m2/repository");
        private List<String> jvmArgs = new ArrayList<>();
        private Map<String, String> env = new HashMap<>();

        public Path getJettyBase()
        {
            return jettyBase;
        }

        public Path getJettyHome()
        {
            return jettyHome;
        }

        public String getJettyVersion()
        {
            return jettyVersion;
        }

        public String getMavenLocalRepository()
        {
            return mavenLocalRepository;
        }

        public List<String> getJVMArgs()
        {
            return Collections.unmodifiableList(jvmArgs);
        }

        public Map<String, String> getEnv()
        {
            return Collections.unmodifiableMap(env);
        }

        @Override
        public String toString()
        {
            return String.format("%s@%x{jettyBase=%s, jettyHome=%s, jettyVersion=%s, mavenLocalRepository=%s, mavenRemoteRepositories=%s}",
                getClass().getSimpleName(),
                hashCode(),
                jettyBase,
                jettyHome,
                jettyVersion,
                mavenLocalRepository,
                mavenRemoteRepositories);
        }
    }

    private static class LogTransferListener extends AbstractTransferListener
    {
        // no op
    }

    private static class LogRepositoryListener extends AbstractRepositoryListener
    {
        @Override
        public void artifactDownloaded(RepositoryEvent event)
        {
            LOGGER.debug("distribution downloaded to {}", event.getFile());
        }

        @Override
        public void artifactResolved(RepositoryEvent event)
        {
            LOGGER.debug("distribution resolved to {}", event.getFile());
        }
    }

    /**
     * A distribution run wraps the process that started the Jetty distribution.
     */
    public static class Run implements Closeable
    {
        private final Config config;
        private final Process process;
        private final List<ConsoleStreamer> consoleStreamers = new ArrayList<>();
        private final Queue<String> logs = new ConcurrentLinkedQueue<>();

        private Run(Config config, Process process)
        {
            this.config = config;
            this.process = process;
            consoleStreamers.add(startPump("STDOUT", process.getInputStream()));
            consoleStreamers.add(startPump("STDERR", process.getErrorStream()));
        }

        public Config getConfig()
        {
            return config;
        }

        private ConsoleStreamer startPump(String mode, InputStream stream)
        {
            ConsoleStreamer pump = new ConsoleStreamer(stream);
            Thread thread = new Thread(pump, "ConsoleStreamer/" + mode);
            thread.start();
            return pump;
        }

        /**
         * Waits for the given time for the distribution process to stop.
         *
         * @param time the time to wait
         * @param unit the unit of time
         * @return true if the distribution process is terminated, false if the timeout elapsed
         * @throws InterruptedException if the wait is interrupted
         */
        public boolean awaitFor(long time, TimeUnit unit) throws InterruptedException
        {
            boolean result = process.waitFor(time, unit);
            if (result)
                stopConsoleStreamers();
            return result;
        }

        /**
         * @return the distribution process exit value
         * @throws IllegalThreadStateException if the distribution process is not terminated yet
         */
        public int getExitValue() throws IllegalThreadStateException
        {
            return process.exitValue();
        }

        /**
         * Stops the distribution process.
         *
         * @see #awaitFor(long, TimeUnit)
         */
        public void stop()
        {
            process.destroy();
            stopConsoleStreamers();
        }

        /**
         * Forcibly destroys the distribution process.
         */
        public void destroy()
        {
            process.destroyForcibly();
            stopConsoleStreamers();
        }

        private void stopConsoleStreamers()
        {
            consoleStreamers.forEach(ConsoleStreamer::stop);
        }

        @Override
        public void close()
        {
            stop();
        }

        /**
         * Awaits the console logs to contain the given text, for the given amount of time.
         *
         * @param txt the text that must be present in the console logs
         * @param time the time to wait
         * @param unit the unit of time
         * @return true if the text was found, false if the timeout elapsed
         * @throws InterruptedException if the wait is interrupted
         */
        public boolean awaitConsoleLogsFor(String txt, long time, TimeUnit unit) throws InterruptedException
        {
            try
            {
<<<<<<< HEAD
                boolean result = logs.stream().anyMatch(s -> s.contains(txt));
                if (result)
                    return true;
                //noinspection BusyWait
                Thread.sleep(250);
=======
                await().atMost(time, unit).until(() -> logs.stream().anyMatch(s -> s.contains(txt)));
                return true;
            }
            catch (ConditionTimeoutException e)
            {
                return false;
>>>>>>> 62746d9d
            }
        }

        /**
         * Awaits the logs file to contain the given text, for the given amount of time.
         *
         * @param logFile the log file to test
         * @param txt the text that must be present in the console logs
         * @param time the time to wait
         * @param unit the unit of time
         * @return true if the text was found, false if the timeout elapsed
         * @throws InterruptedException if the wait is interrupted
         */
        public boolean awaitLogsFileFor(Path logFile, String txt, long time, TimeUnit unit) throws InterruptedException
        {
            LogFileStreamer logFileStreamer = new LogFileStreamer(logFile);
            Thread thread = new Thread(logFileStreamer, "LogFileStreamer/" + logFile);
            thread.start();
            try
            {
<<<<<<< HEAD
                long end = System.currentTimeMillis() + unit.toMillis(time);
                while (System.currentTimeMillis() < end)
                {
                    boolean result = logs.stream().anyMatch(s -> s.contains(txt));
                    if (result)
                        return true;
                    //noinspection BusyWait
                    Thread.sleep(250);
                }
=======
                await().atMost(time, unit).until(() -> logs.stream().anyMatch(s -> s.contains(txt)));
                return true;
            }
            catch (ConditionTimeoutException e)
            {
>>>>>>> 62746d9d
                return false;
            }
            finally
            {
                logFileStreamer.stop();
            }
        }

        /**
         * Simple streamer for the console output from a Process
         */
        private class ConsoleStreamer implements Runnable
        {
            private final BufferedReader reader;
            private volatile boolean stop;

            public ConsoleStreamer(InputStream stream)
            {
                this.reader = new BufferedReader(new InputStreamReader(stream));
            }

            @Override
            public void run()
            {
                try
                {
                    String line;
                    while ((line = reader.readLine()) != null && !stop)
                    {
                        LOGGER.info(line);
                        logs.add(line);
                    }
                }
                catch (IOException ignore)
                {
                    // ignore
                }
                finally
                {
                    IO.close(reader);
                }
            }

            public void stop()
            {
                stop = true;
                IO.close(reader);
            }
        }

        private class LogFileStreamer implements Runnable
        {
            private RandomAccessFile inputFile;
            private volatile boolean stop;
            private final Path logFile;

            public LogFileStreamer(Path logFile)
            {
                this.logFile = logFile;
            }

            @Override
            public void run()
            {
                String currentLine;
                long pos = 0;
                while (!stop)
                {
                    try
                    {
                        inputFile = new RandomAccessFile(logFile.toFile(), "r");
                        inputFile.seek(pos);
                        if ((currentLine = inputFile.readLine()) != null)
                        {
                            logs.add(currentLine);
                        }
                        pos = inputFile.getFilePointer();
                    }
                    catch (IOException e)
                    {
                        //ignore
                    }
                    finally
                    {
                        IO.close(inputFile);
                    }
                }
            }

            public void stop()
            {
                stop = true;
                IO.close(inputFile);
            }
        }

        public Queue<String> getLogs()
        {
            return logs;
        }
    }

    public static class Builder
    {
        private final Config config = new Config();

        private Builder()
        {
        }

        /**
         * @param jettyVersion the version to use (format: 9.4.14.v20181114 9.4.15-SNAPSHOT).
         * The distribution will be downloaded from local repository or remote
         * @return this Builder
         */
        public Builder jettyVersion(String jettyVersion)
        {
            config.jettyVersion = jettyVersion;
            return this;
        }

        /**
         * @param jettyHome Path to the local exploded jetty distribution
         * if configured the jettyVersion parameter will not be used
         * @return this Builder
         */
        public Builder jettyHome(Path jettyHome)
        {
            config.jettyHome = jettyHome;
            return this;
        }

        /**
         * <p>Sets the path for the Jetty Base directory.</p>
         * <p>If the path is relative, it will be resolved against the Jetty Home directory.</p>
         *
         * @param jettyBase Path to the local Jetty Base directory
         * @return this Builder
         */
        public Builder jettyBase(Path jettyBase)
        {
            config.jettyBase = jettyBase;
            return this;
        }

        /**
         * @param mavenLocalRepository Path to the local maven repository
         * @return this Builder
         */
        public Builder mavenLocalRepository(String mavenLocalRepository)
        {
            config.mavenLocalRepository = mavenLocalRepository;
            return this;
        }

        /**
         * If needed to resolve the Jetty distribution from another Maven remote repositories
         *
         * @param id the id
         * @param url the Maven remote repository url
         * @return this Builder
         */
        public Builder addRemoteRepository(String id, String url)
        {
            config.mavenRemoteRepositories.put(id, url);
            return this;
        }

        /**
         * @param jvmArgs the jvm args to add
         * @return this Builder
         */
        public Builder jvmArgs(List<String> jvmArgs)
        {
            config.jvmArgs = jvmArgs;
            return this;
        }

        /**
         * @param env the env to add
         * @return this Builder
         */
        public Builder env(Map<String, String> env)
        {
            config.env = env;
            return this;
        }

        /**
         * @return an empty instance of Builder
         */
        public static Builder newInstance()
        {
            return new Builder();
        }

        /**
         * @return a new configured instance of {@link JettyHomeTester}
         */
        public JettyHomeTester build() throws Exception
        {
            JettyHomeTester tester = new JettyHomeTester(config);
            tester.init();
            return tester;
        }
    }
}<|MERGE_RESOLUTION|>--- conflicted
+++ resolved
@@ -42,11 +42,8 @@
 import java.util.stream.Stream;
 
 import org.apache.maven.repository.internal.MavenRepositorySystemUtils;
-<<<<<<< HEAD
-=======
 import org.awaitility.core.ConditionTimeoutException;
 import org.codehaus.plexus.util.IOUtil;
->>>>>>> 62746d9d
 import org.codehaus.plexus.util.StringUtils;
 import org.eclipse.aether.AbstractRepositoryListener;
 import org.eclipse.aether.DefaultRepositorySystemSession;
@@ -578,20 +575,12 @@
         {
             try
             {
-<<<<<<< HEAD
-                boolean result = logs.stream().anyMatch(s -> s.contains(txt));
-                if (result)
-                    return true;
-                //noinspection BusyWait
-                Thread.sleep(250);
-=======
                 await().atMost(time, unit).until(() -> logs.stream().anyMatch(s -> s.contains(txt)));
                 return true;
             }
             catch (ConditionTimeoutException e)
             {
                 return false;
->>>>>>> 62746d9d
             }
         }
 
@@ -612,23 +601,11 @@
             thread.start();
             try
             {
-<<<<<<< HEAD
-                long end = System.currentTimeMillis() + unit.toMillis(time);
-                while (System.currentTimeMillis() < end)
-                {
-                    boolean result = logs.stream().anyMatch(s -> s.contains(txt));
-                    if (result)
-                        return true;
-                    //noinspection BusyWait
-                    Thread.sleep(250);
-                }
-=======
                 await().atMost(time, unit).until(() -> logs.stream().anyMatch(s -> s.contains(txt)));
                 return true;
             }
             catch (ConditionTimeoutException e)
             {
->>>>>>> 62746d9d
                 return false;
             }
             finally
