--- conflicted
+++ resolved
@@ -19,11 +19,8 @@
 package org.eclipse.jetty.server.session;
 
 import org.eclipse.jetty.session.infinispan.InfinispanSessionDataStoreFactory;
-<<<<<<< HEAD
-=======
 import org.eclipse.jetty.toolchain.test.jupiter.WorkDir;
 import org.eclipse.jetty.toolchain.test.jupiter.WorkDirExtension;
->>>>>>> 820c79ba
 import org.junit.jupiter.api.AfterEach;
 import org.junit.jupiter.api.BeforeEach;
 import org.junit.jupiter.api.Test;
@@ -35,42 +32,27 @@
 @ExtendWith(WorkDirExtension.class)
 public class ClusteredSessionScavengingTest extends AbstractClusteredSessionScavengingTest
 {
-<<<<<<< HEAD
     static
     {
         LoggingUtil.init();
     }
 
-    public InfinispanTestSupport _testSupport;
-=======
     public WorkDir workDir;
     public InfinispanTestSupport testSupport;
->>>>>>> 820c79ba
 
     @BeforeEach
     public void setup() throws Exception
     {
-<<<<<<< HEAD
-        _testSupport = new InfinispanTestSupport();
-        _testSupport.setUseFileStore(true);
-        _testSupport.setup();
-=======
         testSupport = new InfinispanTestSupport();
         testSupport.setUseFileStore(true);
         testSupport.setup(workDir.getEmptyPathDir());
->>>>>>> 820c79ba
     }
 
     @AfterEach
     public void teardown() throws Exception
     {
-<<<<<<< HEAD
-        if (_testSupport != null)
-            _testSupport.teardown();
-=======
         if (testSupport != null)
             testSupport.teardown();
->>>>>>> 820c79ba
     }
 
     @Override
@@ -85,11 +67,7 @@
     public SessionDataStoreFactory createSessionDataStoreFactory()
     {
         InfinispanSessionDataStoreFactory factory = new InfinispanSessionDataStoreFactory();
-<<<<<<< HEAD
-        factory.setCache(_testSupport.getCache());
-=======
         factory.setCache(testSupport.getCache());
->>>>>>> 820c79ba
         return factory;
     }
 }