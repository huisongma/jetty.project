--- conflicted
+++ resolved
@@ -220,42 +220,6 @@
         return _writeBlocker.acquire();
     }
 
-<<<<<<< HEAD
-=======
-    private void write(ByteBuffer content, boolean complete) throws IOException
-    {
-        try (Blocker blocker = _writeBlocker.acquire())
-        {
-            write(content, complete, blocker);
-            blocker.block();
-            if (complete)
-                closed();
-        }
-        catch (Exception failure)
-        {
-            if (LOG.isDebugEnabled())
-                LOG.debug(failure);
-            abort(failure);
-            if (failure instanceof IOException)
-                throw failure;
-            throw new IOException(failure);
-        }
-    }
-
-    protected void write(ByteBuffer content, boolean complete, Callback callback)
-    {
-        if (_firstByteTimeStamp == -1)
-        {
-            long minDataRate = getHttpChannel().getHttpConfiguration().getMinResponseDataRate();
-            if (minDataRate > 0)
-                _firstByteTimeStamp = System.nanoTime();
-            else
-                _firstByteTimeStamp = Long.MAX_VALUE;
-        }
-        _interceptor.write(content, complete, callback);
-    }
-
->>>>>>> db9ad2fc
     private void abort(Throwable failure)
     {
         closed();
