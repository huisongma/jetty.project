<project xmlns="http://maven.apache.org/POM/4.0.0" xmlns:xsi="http://www.w3.org/2001/XMLSchema-instance" xsi:schemaLocation="http://maven.apache.org/POM/4.0.0 http://maven.apache.org/maven-v4_0_0.xsd">
  <groupId>org.eclipse.jetty</groupId>
  <modelVersion>4.0.0</modelVersion>
  <artifactId>jetty-bom</artifactId>
<<<<<<< HEAD
  <version>10.0.0-SNAPSHOT</version>
=======
  <version>9.4.13-SNAPSHOT</version>
>>>>>>> 2cbe395f
  <name>Jetty :: Bom</name>
  <description>Jetty BOM artifact</description>
  <url>http://www.eclipse.org/jetty</url>
  <inceptionYear>1995</inceptionYear>
  <packaging>pom</packaging>

  <issueManagement>
    <system>github</system>
    <url>https://github.com/eclipse/jetty.project/issues</url>
  </issueManagement>

  <licenses>
    <license>
      <name>Apache Software License - Version 2.0</name>
      <url>http://www.apache.org/licenses/LICENSE-2.0</url>
    </license>
    <license>
      <name>Eclipse Public License - Version 1.0</name>
      <url>http://www.eclipse.org/org/documents/epl-v10.php</url>
    </license>
  </licenses>

  <properties>
    <jetty.url>http://www.eclipse.org/jetty</jetty.url>
    <project.build.sourceEncoding>UTF-8</project.build.sourceEncoding>
    <build-support.version>1.4</build-support.version>
  </properties>

  <scm>
    <connection>scm:git:https://github.com/eclipse/jetty.project.git</connection>
    <developerConnection>scm:git:git@github.com:eclipse/jetty.project.git</developerConnection>
    <url>https://github.com/eclipse/jetty.project</url>
  </scm>

  <distributionManagement>
    <repository>
      <id>oss.sonatype.org</id>
      <name>Jetty Staging Repository</name>
      <url>https://oss.sonatype.org/service/local/staging/deploy/maven2/</url>
    </repository>
    <snapshotRepository>
      <id>oss.sonatype.org</id>
      <name>Jetty Snapshot Repository</name>
      <url>https://oss.sonatype.org/content/repositories/jetty-snapshots/</url>
    </snapshotRepository>
    <site>
      <id>jetty.eclipse.website</id>
      <url>scp://build.eclipse.org:/home/data/httpd/download.eclipse.org/jetty/${project.version}/</url>
    </site>
  </distributionManagement>

  <build>
    <pluginManagement>
      <plugins>
        <plugin>
          <groupId>org.apache.maven.plugins</groupId>
          <artifactId>maven-release-plugin</artifactId>
          <version>2.5.3</version>
          <configuration>
            <useReleaseProfile>false</useReleaseProfile>
            <goals>deploy</goals>
            <arguments>-Peclipse-release</arguments>
            <preparationGoals>clean install</preparationGoals>
            <mavenExecutorId>forked-path</mavenExecutorId>
          </configuration>
        </plugin>
        <plugin>
          <groupId>org.apache.maven.plugins</groupId>
          <artifactId>maven-source-plugin</artifactId>
          <version>3.0.1</version>
          <configuration>
            <skipSource>true</skipSource>
          </configuration>
        </plugin>
        <plugin>
          <groupId>org.apache.maven.plugins</groupId>
          <artifactId>maven-javadoc-plugin</artifactId>
          <version>3.0.0-M1</version>
          <configuration>
            <skip>true</skip>
          </configuration>
        </plugin>
      </plugins>
    </pluginManagement>
  </build>

  <dependencyManagement>
    <dependencies>
      <dependency>
        <groupId>org.eclipse.jetty</groupId>
        <artifactId>apache-jsp</artifactId>
        <version>10.0.0-SNAPSHOT</version>
      </dependency>
      <dependency>
        <groupId>org.eclipse.jetty</groupId>
        <artifactId>apache-jstl</artifactId>
        <version>10.0.0-SNAPSHOT</version>
      </dependency>
      <dependency>
        <groupId>org.eclipse.jetty</groupId>
        <artifactId>jetty-alpn-client</artifactId>
        <version>10.0.0-SNAPSHOT</version>
      </dependency>
      <dependency>
        <groupId>org.eclipse.jetty</groupId>
        <artifactId>jetty-alpn-java-client</artifactId>
        <version>10.0.0-SNAPSHOT</version>
      </dependency>
      <dependency>
        <groupId>org.eclipse.jetty</groupId>
        <artifactId>jetty-alpn-java-server</artifactId>
        <version>10.0.0-SNAPSHOT</version>
      </dependency>
      <dependency>
        <groupId>org.eclipse.jetty</groupId>
        <artifactId>jetty-alpn-openjdk8-client</artifactId>
        <version>10.0.0-SNAPSHOT</version>
      </dependency>
      <dependency>
        <groupId>org.eclipse.jetty</groupId>
        <artifactId>jetty-alpn-openjdk8-server</artifactId>
        <version>10.0.0-SNAPSHOT</version>
      </dependency>
      <dependency>
        <groupId>org.eclipse.jetty</groupId>
        <artifactId>jetty-alpn-conscrypt-client</artifactId>
        <version>10.0.0-SNAPSHOT</version>
      </dependency>
      <dependency>
        <groupId>org.eclipse.jetty</groupId>
        <artifactId>jetty-alpn-conscrypt-server</artifactId>
        <version>10.0.0-SNAPSHOT</version>
      </dependency>
      <dependency>
        <groupId>org.eclipse.jetty</groupId>
        <artifactId>jetty-alpn-server</artifactId>
        <version>10.0.0-SNAPSHOT</version>
      </dependency>
      <dependency>
        <groupId>org.eclipse.jetty</groupId>
        <artifactId>jetty-annotations</artifactId>
        <version>10.0.0-SNAPSHOT</version>
      </dependency>
      <dependency>
        <groupId>org.eclipse.jetty</groupId>
        <artifactId>jetty-ant</artifactId>
        <version>10.0.0-SNAPSHOT</version>
      </dependency>
      </dependency>
      <dependency>
        <groupId>org.eclipse.jetty</groupId>
        <artifactId>jetty-client</artifactId>
        <version>10.0.0-SNAPSHOT</version>
      </dependency>
      <dependency>
        <groupId>org.eclipse.jetty</groupId>
        <artifactId>jetty-deploy</artifactId>
        <version>10.0.0-SNAPSHOT</version>
      </dependency>
      <dependency>
        <groupId>org.eclipse.jetty</groupId>
        <artifactId>jetty-distribution</artifactId>
        <version>10.0.0-SNAPSHOT</version>
        <type>zip</type>
      </dependency>
      <dependency>
        <groupId>org.eclipse.jetty</groupId>
        <artifactId>jetty-distribution</artifactId>
        <version>10.0.0-SNAPSHOT</version>
        <type>tar.gz</type>
      </dependency>
      <dependency>
        <groupId>org.eclipse.jetty.fcgi</groupId>
        <artifactId>fcgi-client</artifactId>
        <version>10.0.0-SNAPSHOT</version>
      </dependency>
      <dependency>
        <groupId>org.eclipse.jetty.fcgi</groupId>
        <artifactId>fcgi-server</artifactId>
        <version>10.0.0-SNAPSHOT</version>
      </dependency>
      <dependency>
        <groupId>org.eclipse.jetty.gcloud</groupId>
        <artifactId>jetty-gcloud-session-manager</artifactId>
        <version>10.0.0-SNAPSHOT</version>
      </dependency>
      <dependency>
        <groupId>org.eclipse.jetty</groupId>
        <artifactId>jetty-home</artifactId>
        <version>10.0.0-SNAPSHOT</version>
        <type>zip</type>
      </dependency>
      <dependency>
        <groupId>org.eclipse.jetty</groupId>
        <artifactId>jetty-home</artifactId>
        <version>10.0.0-SNAPSHOT</version>
        <type>tar.gz</type>
      </dependency>
      <dependency>
        <groupId>org.eclipse.jetty</groupId>
        <artifactId>jetty-http</artifactId>
        <version>10.0.0-SNAPSHOT</version>
      </dependency>
      <dependency>
        <groupId>org.eclipse.jetty.http2</groupId>
        <artifactId>http2-client</artifactId>
        <version>10.0.0-SNAPSHOT</version>
      </dependency>
      <dependency>
        <groupId>org.eclipse.jetty.http2</groupId>
        <artifactId>http2-common</artifactId>
        <version>10.0.0-SNAPSHOT</version>
      </dependency>
      <dependency>
        <groupId>org.eclipse.jetty.http2</groupId>
        <artifactId>http2-hpack</artifactId>
        <version>10.0.0-SNAPSHOT</version>
      </dependency>
      <dependency>
        <groupId>org.eclipse.jetty.http2</groupId>
        <artifactId>http2-http-client-transport</artifactId>
        <version>10.0.0-SNAPSHOT</version>
      </dependency>
      <dependency>
        <groupId>org.eclipse.jetty.http2</groupId>
        <artifactId>http2-server</artifactId>
        <version>10.0.0-SNAPSHOT</version>
      </dependency>
      <dependency>
        <groupId>org.eclipse.jetty</groupId>
        <artifactId>jetty-http-spi</artifactId>
        <version>10.0.0-SNAPSHOT</version>
      </dependency>
      <dependency>
        <groupId>org.eclipse.jetty</groupId>
        <artifactId>jetty-infinispan</artifactId>
        <version>10.0.0-SNAPSHOT</version>
      </dependency>
      <dependency>
        <groupId>org.eclipse.jetty</groupId>
        <artifactId>jetty-hazelcast</artifactId>
        <version>10.0.0-SNAPSHOT</version>
      </dependency>
      <dependency>
        <groupId>org.eclipse.jetty</groupId>
        <artifactId>jetty-io</artifactId>
        <version>10.0.0-SNAPSHOT</version>
      </dependency>
      <dependency>
        <groupId>org.eclipse.jetty</groupId>
        <artifactId>jetty-jaas</artifactId>
        <version>10.0.0-SNAPSHOT</version>
      </dependency>
      <dependency>
        <groupId>org.eclipse.jetty</groupId>
        <artifactId>jetty-jaspi</artifactId>
        <version>10.0.0-SNAPSHOT</version>
      </dependency>
      <dependency>
        <groupId>org.eclipse.jetty</groupId>
        <artifactId>jetty-jmx</artifactId>
        <version>10.0.0-SNAPSHOT</version>
      </dependency>
      <dependency>
        <groupId>org.eclipse.jetty</groupId>
        <artifactId>jetty-jndi</artifactId>
        <version>10.0.0-SNAPSHOT</version>
      </dependency>
      <dependency>
        <groupId>org.eclipse.jetty.memcached</groupId>
        <artifactId>jetty-memcached-sessions</artifactId>
        <version>10.0.0-SNAPSHOT</version>
      </dependency>
      <dependency>
        <groupId>org.eclipse.jetty</groupId>
        <artifactId>jetty-nosql</artifactId>
        <version>10.0.0-SNAPSHOT</version>
      </dependency>
      <dependency>
        <groupId>org.eclipse.jetty.osgi</groupId>
        <artifactId>jetty-osgi-boot</artifactId>
        <version>10.0.0-SNAPSHOT</version>
      </dependency>
      <dependency>
        <groupId>org.eclipse.jetty.osgi</groupId>
        <artifactId>jetty-osgi-boot-jsp</artifactId>
        <version>10.0.0-SNAPSHOT</version>
      </dependency>
      <dependency>
        <groupId>org.eclipse.jetty.osgi</groupId>
        <artifactId>jetty-osgi-boot-warurl</artifactId>
        <version>10.0.0-SNAPSHOT</version>
      </dependency>
      <dependency>
        <groupId>org.eclipse.jetty.osgi</groupId>
        <artifactId>jetty-httpservice</artifactId>
        <version>10.0.0-SNAPSHOT</version>
      </dependency>
      <dependency>
        <groupId>org.eclipse.jetty</groupId>
        <artifactId>jetty-plus</artifactId>
        <version>10.0.0-SNAPSHOT</version>
      </dependency>
      <dependency>
        <groupId>org.eclipse.jetty</groupId>
        <artifactId>jetty-proxy</artifactId>
        <version>10.0.0-SNAPSHOT</version>
      </dependency>
      <dependency>
        <groupId>org.eclipse.jetty</groupId>
        <artifactId>jetty-quickstart</artifactId>
        <version>10.0.0-SNAPSHOT</version>
      </dependency>
      <dependency>
        <groupId>org.eclipse.jetty</groupId>
        <artifactId>jetty-rewrite</artifactId>
        <version>10.0.0-SNAPSHOT</version>
      </dependency>
      <dependency>
        <groupId>org.eclipse.jetty</groupId>
        <artifactId>jetty-security</artifactId>
        <version>10.0.0-SNAPSHOT</version>
      </dependency>
      <dependency>
        <groupId>org.eclipse.jetty</groupId>
        <artifactId>jetty-server</artifactId>
        <version>10.0.0-SNAPSHOT</version>
      </dependency>
      <dependency>
        <groupId>org.eclipse.jetty</groupId>
        <artifactId>jetty-servlet</artifactId>
        <version>10.0.0-SNAPSHOT</version>
      </dependency>
      <dependency>
        <groupId>org.eclipse.jetty</groupId>
        <artifactId>jetty-servlets</artifactId>
        <version>10.0.0-SNAPSHOT</version>
      </dependency>
      <dependency>
        <groupId>org.eclipse.jetty</groupId>
        <artifactId>jetty-spring</artifactId>
        <version>10.0.0-SNAPSHOT</version>
      </dependency>
      <dependency>
        <groupId>org.eclipse.jetty</groupId>
        <artifactId>jetty-unixsocket</artifactId>
        <version>10.0.0-SNAPSHOT</version>
      </dependency>
      <dependency>
        <groupId>org.eclipse.jetty</groupId>
        <artifactId>jetty-util</artifactId>
        <version>10.0.0-SNAPSHOT</version>
      </dependency>
      <dependency>
        <groupId>org.eclipse.jetty</groupId>
        <artifactId>jetty-util-ajax</artifactId>
        <version>10.0.0-SNAPSHOT</version>
      </dependency>
      <dependency>
        <groupId>org.eclipse.jetty</groupId>
        <artifactId>jetty-webapp</artifactId>
        <version>10.0.0-SNAPSHOT</version>
      </dependency>
      <dependency>
        <groupId>org.eclipse.jetty.websocket</groupId>
        <artifactId>javax-websocket-client-impl</artifactId>
        <version>10.0.0-SNAPSHOT</version>
      </dependency>
      <dependency>
        <groupId>org.eclipse.jetty.websocket</groupId>
        <artifactId>javax-websocket-server-impl</artifactId>
        <version>10.0.0-SNAPSHOT</version>
      </dependency>
      <dependency>
        <groupId>org.eclipse.jetty.websocket</groupId>
        <artifactId>websocket-api</artifactId>
        <version>10.0.0-SNAPSHOT</version>
      </dependency>
      <dependency>
        <groupId>org.eclipse.jetty.websocket</groupId>
        <artifactId>websocket-client</artifactId>
        <version>10.0.0-SNAPSHOT</version>
      </dependency>
      <dependency>
        <groupId>org.eclipse.jetty.websocket</groupId>
        <artifactId>websocket-common</artifactId>
        <version>10.0.0-SNAPSHOT</version>
      <dependency>
        <groupId>org.eclipse.jetty.websocket</groupId>
        <artifactId>websocket-server</artifactId>
        <version>10.0.0-SNAPSHOT</version>
      </dependency>
      <dependency>
        <groupId>org.eclipse.jetty.websocket</groupId>
        <artifactId>websocket-servlet</artifactId>
        <version>10.0.0-SNAPSHOT</version>
      </dependency>
      <dependency>
        <groupId>org.eclipse.jetty</groupId>
        <artifactId>jetty-xml</artifactId>
        <version>10.0.0-SNAPSHOT</version>
      </dependency>
    </dependencies>
  </dependencyManagement>

  <developers>
    <developer>
      <id>gregw</id>
      <name>Greg Wilkins</name>
      <email>gregw@webtide.com</email>
      <organization>Webtide, LLC</organization>
      <organizationUrl>https://webtide.com</organizationUrl>
      <timezone>10</timezone>
    </developer>
    <developer>
      <id>janb</id>
      <name>Jan Bartel</name>
      <email>janb@webtide.com</email>
      <organization>Webtide, LLC</organization>
      <organizationUrl>https://webtide.com</organizationUrl>
      <timezone>10</timezone>
    </developer>
    <developer>
      <id>jesse</id>
      <name>Jesse McConnell</name>
      <email>jesse.mcconnell@gmail.com</email>
      <organization>Webtide, LLC</organization>
      <organizationUrl>https://webtide.com</organizationUrl>
      <timezone>-6</timezone>
    </developer>
    <developer>
      <id>joakime</id>
      <name>Joakim Erdfelt</name>
      <email>joakim.erdfelt@gmail.com</email>
      <organization>Webtide, LLC</organization>
      <organizationUrl>https://webtide.com</organizationUrl>
      <timezone>-6</timezone>
    </developer>
    <developer>
      <id>sbordet</id>
      <name>Simone Bordet</name>
      <email>simone.bordet@gmail.com</email>
      <organization>Webtide, LLC</organization>
      <organizationUrl>https://webtide.com</organizationUrl>
      <timezone>1</timezone>
    </developer>
    <developer>
      <id>djencks</id>
      <name>David Jencks</name>
      <email>david.a.jencks@gmail.com</email>
      <organization>IBM</organization>
      <timezone>-8</timezone>
    </developer>
  </developers>

  <profiles>
    <profile>
      <id>eclipse-release</id>
      <build>
        <plugins>
          <plugin>
            <inherited>true</inherited>
            <groupId>org.apache.maven.plugins</groupId>
            <artifactId>maven-deploy-plugin</artifactId>
            <configuration>
              <updateReleaseInfo>true</updateReleaseInfo>
            </configuration>
          </plugin>
          <plugin>
            <groupId>org.apache.maven.plugins</groupId>
            <artifactId>maven-gpg-plugin</artifactId>
            <executions>
              <execution>
                <id>sign-artifacts</id>
                <phase>verify</phase>
                <goals>
                  <goal>sign</goal>
                </goals>
              </execution>
            </executions>
          </plugin>
        </plugins>
      </build>
    </profile>
  </profiles>
</project><|MERGE_RESOLUTION|>--- conflicted
+++ resolved
@@ -2,11 +2,7 @@
   <groupId>org.eclipse.jetty</groupId>
   <modelVersion>4.0.0</modelVersion>
   <artifactId>jetty-bom</artifactId>
-<<<<<<< HEAD
   <version>10.0.0-SNAPSHOT</version>
-=======
-  <version>9.4.13-SNAPSHOT</version>
->>>>>>> 2cbe395f
   <name>Jetty :: Bom</name>
   <description>Jetty BOM artifact</description>
   <url>http://www.eclipse.org/jetty</url>
@@ -155,7 +151,6 @@
         <artifactId>jetty-ant</artifactId>
         <version>10.0.0-SNAPSHOT</version>
       </dependency>
-      </dependency>
       <dependency>
         <groupId>org.eclipse.jetty</groupId>
         <artifactId>jetty-client</artifactId>
@@ -394,6 +389,7 @@
         <groupId>org.eclipse.jetty.websocket</groupId>
         <artifactId>websocket-common</artifactId>
         <version>10.0.0-SNAPSHOT</version>
+      </dependency>
       <dependency>
         <groupId>org.eclipse.jetty.websocket</groupId>
         <artifactId>websocket-server</artifactId>
